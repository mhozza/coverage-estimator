--- conflicted
+++ resolved
@@ -8,14 +8,10 @@
 # OPTIMIZATION_METHOD  = 'TNC'
 INITIAL_GRID_COUNT = 16
 INITIAL_GRID_STEP = 3
-<<<<<<< HEAD
-ERR_SCALE = 1
-=======
 ERR_SCALE = 1
 try:
     from multiprocessing import cpu_count
 
     DEFAULT_THREAD_COUNT = cpu_count()
 except NotImplementedError:
-    DEFAULT_THREAD_COUNT = 2
->>>>>>> 2a37827b
+    DEFAULT_THREAD_COUNT = 2