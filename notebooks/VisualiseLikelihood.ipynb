--- conflicted
+++ resolved
@@ -22,11 +22,7 @@
   },
   {
    "cell_type": "code",
-<<<<<<< HEAD
-   "execution_count": 2,
-=======
    "execution_count": 16,
->>>>>>> 2a37827b
    "metadata": {
     "collapsed": false
    },
@@ -39,24 +35,11 @@
   },
   {
    "cell_type": "code",
-<<<<<<< HEAD
-   "execution_count": 3,
-=======
    "execution_count": 17,
->>>>>>> 2a37827b
-   "metadata": {
-    "collapsed": false
-   },
-   "outputs": [
-    {
-     "name": "stderr",
-     "output_type": "stream",
-     "text": [
-      "BigFloats are not used!\n",
-      "Precision issues may occur.\n"
-     ]
-    }
-   ],
+   "metadata": {
+    "collapsed": false
+   },
+   "outputs": [],
    "source": [
     "import sys\n",
     "sys.path.append('..')\n",
@@ -67,11 +50,7 @@
   },
   {
    "cell_type": "code",
-<<<<<<< HEAD
-   "execution_count": 4,
-=======
    "execution_count": 18,
->>>>>>> 2a37827b
    "metadata": {
     "collapsed": false
    },
@@ -82,11 +61,7 @@
   },
   {
    "cell_type": "code",
-<<<<<<< HEAD
-   "execution_count": 5,
-=======
    "execution_count": 19,
->>>>>>> 2a37827b
    "metadata": {
     "collapsed": false
    },
@@ -97,11 +72,7 @@
        "-11193969.134002237"
       ]
      },
-<<<<<<< HEAD
-     "execution_count": 5,
-=======
      "execution_count": 19,
->>>>>>> 2a37827b
      "metadata": {},
      "output_type": "execute_result"
     }
@@ -112,38 +83,7 @@
   },
   {
    "cell_type": "code",
-<<<<<<< HEAD
-   "execution_count": 6,
-   "metadata": {
-    "collapsed": false
-   },
-   "outputs": [
-    {
-     "name": "stdout",
-     "output_type": "stream",
-     "text": [
-      "4\n"
-     ]
-    }
-   ],
-   "source": [
-    "import multiprocessing\n",
-    "\n",
-    "try:\n",
-    "    cpus = multiprocessing.cpu_count()\n",
-    "except NotImplementedError:\n",
-    "    cpus = 2   # arbitrary default\n",
-    "    \n",
-    "pool = multiprocessing.Pool(processes=cpus)\n",
-    "print(cpus)"
-   ]
-  },
-  {
-   "cell_type": "code",
-   "execution_count": 7,
-=======
    "execution_count": 28,
->>>>>>> 2a37827b
    "metadata": {
     "collapsed": false
    },
@@ -154,17 +94,17 @@
     "base_c = 35\n",
     "range_c = 20\n",
     "step_c = range_c/count\n",
-<<<<<<< HEAD
-    "base_e = 0.05 * model.err_scale\n",
-    "range_e = 0.05 * model.err_scale\n",
-=======
     "base_e = 0.07\n",
     "range_e = 0.05\n",
->>>>>>> 2a37827b
     "step_e = range_e/count\n",
     "\n",
     "c_vals = arange(base_c - range_c, base_c + range_c, step_c)\n",
     "e_vals = arange(base_e - range_e, base_e + range_e, step_e)\n",
+    "\n",
+    "def compute_loglikelihood(payload, c, e):\n",
+    "    q1, q2, q = payload\n",
+    "    return model.compute_loglikelihood(c, e, q1, q2, q)\n",
+    "\n",
     "\n",
     "def compute_ll_for_params(q1=0.9, q2=0.9, q=0.9):\n",
     "    likelihoods = model.compute_loglikelihood_multi([(c, e, q1, q2, q) for e in e_vals for c in c_vals])\n",
@@ -178,11 +118,7 @@
   },
   {
    "cell_type": "code",
-<<<<<<< HEAD
-   "execution_count": 8,
-=======
    "execution_count": 26,
->>>>>>> 2a37827b
    "metadata": {
     "collapsed": false
    },
@@ -199,11 +135,7 @@
   },
   {
    "cell_type": "code",
-<<<<<<< HEAD
-   "execution_count": 9,
-=======
    "execution_count": 27,
->>>>>>> 2a37827b
    "metadata": {
     "collapsed": false
    },
@@ -221,78 +153,15 @@
   },
   {
    "cell_type": "code",
-<<<<<<< HEAD
-   "execution_count": 10,
-=======
    "execution_count": 24,
->>>>>>> 2a37827b
    "metadata": {
     "collapsed": false
    },
    "outputs": [
     {
-     "name": "stderr",
+     "name": "stdout",
      "output_type": "stream",
      "text": [
-<<<<<<< HEAD
-      "Process ForkPoolWorker-6:\n",
-      "Process ForkPoolWorker-7:\n",
-      "Process ForkPoolWorker-8:\n",
-      "Traceback (most recent call last):\n",
-      "Process ForkPoolWorker-5:\n",
-      "Traceback (most recent call last):\n",
-      "Traceback (most recent call last):\n",
-      "  File \"/usr/lib/python3.5/multiprocessing/process.py\", line 254, in _bootstrap\n",
-      "    self.run()\n",
-      "Traceback (most recent call last):\n",
-      "  File \"/usr/lib/python3.5/multiprocessing/process.py\", line 254, in _bootstrap\n",
-      "    self.run()\n",
-      "  File \"/usr/lib/python3.5/multiprocessing/process.py\", line 254, in _bootstrap\n",
-      "    self.run()\n",
-      "  File \"/usr/lib/python3.5/multiprocessing/process.py\", line 93, in run\n",
-      "    self._target(*self._args, **self._kwargs)\n",
-      "  File \"/usr/lib/python3.5/multiprocessing/process.py\", line 93, in run\n",
-      "    self._target(*self._args, **self._kwargs)\n",
-      "  File \"/usr/lib/python3.5/multiprocessing/pool.py\", line 108, in worker\n",
-      "    task = get()\n",
-      "  File \"/usr/lib/python3.5/multiprocessing/process.py\", line 254, in _bootstrap\n",
-      "    self.run()\n",
-      "  File \"/usr/lib/python3.5/multiprocessing/process.py\", line 93, in run\n",
-      "    self._target(*self._args, **self._kwargs)\n",
-      "  File \"/usr/lib/python3.5/multiprocessing/process.py\", line 93, in run\n",
-      "    self._target(*self._args, **self._kwargs)\n",
-      "  File \"/usr/lib/python3.5/multiprocessing/pool.py\", line 108, in worker\n",
-      "    task = get()\n",
-      "  File \"/usr/lib/python3.5/multiprocessing/pool.py\", line 108, in worker\n",
-      "    task = get()\n",
-      "  File \"/usr/lib/python3.5/multiprocessing/queues.py\", line 342, in get\n",
-      "    with self._rlock:\n",
-      "  File \"/usr/lib/python3.5/multiprocessing/synchronize.py\", line 96, in __enter__\n",
-      "    return self._semlock.__enter__()\n",
-      "  File \"/usr/lib/python3.5/multiprocessing/queues.py\", line 342, in get\n",
-      "    with self._rlock:\n",
-      "  File \"/usr/lib/python3.5/multiprocessing/synchronize.py\", line 96, in __enter__\n",
-      "    return self._semlock.__enter__()\n",
-      "  File \"/usr/lib/python3.5/multiprocessing/queues.py\", line 342, in get\n",
-      "    with self._rlock:\n",
-      "  File \"/usr/lib/python3.5/multiprocessing/synchronize.py\", line 96, in __enter__\n",
-      "    return self._semlock.__enter__()\n",
-      "KeyboardInterrupt\n",
-      "KeyboardInterrupt\n",
-      "  File \"/usr/lib/python3.5/multiprocessing/pool.py\", line 108, in worker\n",
-      "    task = get()\n",
-      "KeyboardInterrupt\n",
-      "  File \"/usr/lib/python3.5/multiprocessing/queues.py\", line 343, in get\n",
-      "    res = self._reader.recv_bytes()\n",
-      "  File \"/usr/lib/python3.5/multiprocessing/connection.py\", line 216, in recv_bytes\n",
-      "    buf = self._recv_bytes(maxlength)\n",
-      "  File \"/usr/lib/python3.5/multiprocessing/connection.py\", line 407, in _recv_bytes\n",
-      "    buf = self._recv(4)\n",
-      "  File \"/usr/lib/python3.5/multiprocessing/connection.py\", line 379, in _recv\n",
-      "    chunk = read(handle, remaining)\n",
-      "KeyboardInterrupt\n"
-     ]
-=======
       "-9610624.80259\n"
      ]
     },
@@ -313,7 +182,6 @@
      },
      "metadata": {},
      "output_type": "display_data"
->>>>>>> 2a37827b
     }
    ],
    "source": [
@@ -321,23 +189,8 @@
    ]
   },
   {
-   "cell_type": "code",
-   "execution_count": null,
-   "metadata": {
-    "collapsed": true
-   },
-   "outputs": [],
-   "source": [
-    "model.err_scale"
-   ]
-  },
-  {
-   "cell_type": "code",
-   "execution_count": null,
-   "metadata": {
-    "collapsed": true
-   },
-   "outputs": [],
+   "cell_type": "raw",
+   "metadata": {},
    "source": []
   }
  ],
